--- conflicted
+++ resolved
@@ -44,11 +44,7 @@
             out_buf.push_back(NewickToken::Start);
         } else {
             out_buf.push_back(NewickToken::End);
-<<<<<<< HEAD
-            let mut name: String = node.split_whitespace().collect();
-=======
-            let mut name: String = format!("{}", node);
->>>>>>> 8a39d907
+            let mut name: String = node.to_string().split_whitespace().collect();
             if let Some((_, dist)) = taxonomy.parent(node)? {
                 if dist > 0.0 {
                     name.push(':');
